--- conflicted
+++ resolved
@@ -36,14 +36,11 @@
   return await request.post(endpoints.logoutUser())
 }
 
-<<<<<<< HEAD
 // Check profiles
 export const checkProfiles = async (email: string) => {
   return await request.post(endpoints.checkProfiles(), { email })
 }
 
-=======
->>>>>>> 70eb80e0
 // Forgot password
 export const forgotPassword = async (
   email: string,
