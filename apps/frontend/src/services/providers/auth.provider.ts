--- conflicted
+++ resolved
@@ -87,7 +87,6 @@
   logout()
 }
 
-<<<<<<< HEAD
 export const useCheckProfiles = (email: string) => {
   return useQuery({
     queryKey: ['checkProfiles', email],
@@ -96,15 +95,6 @@
     enabled: !!email,
   })
 }
-=======
-// export const useCheckProfiles = () => {
-//   return queryOptions({
-//     queryKey: ['checkProfiles'],
-//     queryFn: registerService.checkProfiles,
-//     retry: false,
-//   })
-// }
->>>>>>> 70eb80e0
 
 export const useForgotPassword = () => {
   return useMutation({
